//! Create interactive, native cross-platform applications.
mod state;

pub use state::State;

use crate::clipboard::{self, Clipboard};
use crate::conversion;
use crate::mouse;
use crate::{
    Color, Command, Debug, Error, Executor, Mode, Proxy, Runtime, Settings,
    Size, Subscription,
};

use iced_futures::futures;
use iced_futures::futures::channel::mpsc;
use iced_graphics::window;
use iced_native::program::Program;
use iced_native::user_interface::{self, UserInterface};

use crate::settings::{SettingsWindowConfigurator};
use crate::winit::event_loop::EventLoopWindowTarget;
use crate::winit::platform::run_return::EventLoopExtRunReturn;
use std::mem::ManuallyDrop;
use std::ops::Deref;
use winit::window::WindowBuilder;
use crate::window_configurator::WindowConfigurator;

/// An interactive, native cross-platform application.
///
/// This trait is the main entrypoint of Iced. Once implemented, you can run
/// your GUI application by simply calling [`run`]. It will run in
/// its own window.
///
/// An [`Application`] can execute asynchronous actions by returning a
/// [`Command`] in some of its methods.
///
/// When using an [`Application`] with the `debug` feature enabled, a debug view
/// can be toggled by pressing `F12`.
pub trait Application: Program {
    /// The data needed to initialize your [`Application`].
    type Flags;

    /// Initializes the [`Application`] with the flags provided to
    /// [`run`] as part of the [`Settings`].
    ///
    /// Here is where you should return the initial state of your app.
    ///
    /// Additionally, you can return a [`Command`] if you need to perform some
    /// async action in the background on startup. This is useful if you want to
    /// load state from a file, perform an initial HTTP request, etc.
    fn new(flags: Self::Flags) -> (Self, Command<Self::Message>);

    /// Returns the current title of the [`Application`].
    ///
    /// This title can be dynamic! The runtime will automatically update the
    /// title of your application when necessary.
    fn title(&self) -> String;

    /// Returns the event `Subscription` for the current state of the
    /// application.
    ///
    /// The messages produced by the `Subscription` will be handled by
    /// [`update`](#tymethod.update).
    ///
    /// A `Subscription` will be kept alive as long as you keep returning it!
    ///
    /// By default, it returns an empty subscription.
    fn subscription(&self) -> Subscription<Self::Message> {
        Subscription::none()
    }

    /// Returns the current [`Application`] mode.
    ///
    /// The runtime will automatically transition your application if a new mode
    /// is returned.
    ///
    /// By default, an application will run in windowed mode.
    fn mode(&self) -> Mode {
        Mode::Windowed
    }

    /// Returns the background [`Color`] of the [`Application`].
    ///
    /// By default, it returns [`Color::WHITE`].
    fn background_color(&self) -> Color {
        Color::WHITE
    }

    /// Returns the scale factor of the [`Application`].
    ///
    /// It can be used to dynamically control the size of the UI at runtime
    /// (i.e. zooming).
    ///
    /// For instance, a scale factor of `2.0` will make widgets twice as big,
    /// while a scale factor of `0.5` will shrink them to half their size.
    ///
    /// By default, it returns `1.0`.
    fn scale_factor(&self) -> f64 {
        1.0
    }

    /// Returns whether the [`Application`] should be terminated.
    ///
    /// By default, it returns `false`.
    fn should_exit(&self) -> bool {
        false
    }

    /// Get a callback function that is invoked before exiting the window event loop
    ///
    /// Is invoked before entering the event loop, and after the initial command has been processed
    ///
    /// By default, the returned function does nothing
    fn on_exit(&mut self) -> Option<Box<dyn FnOnce()>> {
        None
    }
}

/// Runs an [`Application`] with an executor, compositor, and the provided
/// settings.
pub fn run<A, E, C>(
    settings: Settings<A::Flags>,
    compositor_settings: C::Settings,
) -> Result<(), Error>
where
    A: Application + 'static,
    E: Executor + 'static,
    C: window::Compositor<Renderer = A::Renderer> + 'static,
{
    let window_configurator = SettingsWindowConfigurator {
        window: settings.window,
        id: settings.id,
        mode: Mode::Windowed
    };
    run_with_window_configurator::<A,E,C,_>(
        settings.flags,
        compositor_settings,
        window_configurator,
        settings.exit_on_close_request,
    )
}

/// Run an [`Application`] using with an executor, compositor,
/// and the provided [`WindowConfigurator`]
pub fn run_with_window_configurator<A, E, C, W>(
    flags: A::Flags,
    compositor_settings: C::Settings,
    window_configurator: W,
    exit_on_close_request: bool,
) -> Result<(), Error>
where
    A: Application + 'static,
    E: Executor + 'static,
    C: window::Compositor<Renderer = A::Renderer> + 'static,
    W: WindowConfigurator<A::Message> + 'static,
{
    use futures::task;
    use futures::Future;
    use winit::event_loop::EventLoop;

    let mut debug = Debug::new();
    debug.startup_started();

    let mut event_loop = EventLoop::with_user_event();
    let mut proxy = event_loop.create_proxy();

    let mut runtime = {
        let proxy = Proxy::new(event_loop.create_proxy());
        let executor = E::new().map_err(Error::ExecutorCreationFailed)?;

        Runtime::new(executor, proxy)
    };

    let (mut application, init_command) = {
        runtime.enter(|| A::new(flags))
    };

    let subscription = application.subscription();
    let window_builder = WindowBuilder::new()
        .with_visible(conversion::visible(application.mode()))
        .with_title(application.title());

    let window_builder = {
        let x: &EventLoopWindowTarget<<A as Program>::Message> =
            event_loop.deref();

        window_configurator.configure_builder(x, window_builder)
    };

    let window = window_builder
        .build(&event_loop)
        .map_err(Error::WindowCreationFailed)?;

    #[cfg(target_arch = "wasm32")]
    {
        use winit::platform::web::WindowExtWebSys;

        let canvas = window.canvas();

        let window = web_sys::window().unwrap();
        let document = window.document().unwrap();
        let body = document.body().unwrap();

        let _ = body
            .append_child(&canvas)
            .expect("Append canvas to HTML body");
    }

    let mut clipboard = Clipboard::connect(&window);

    run_command(
        init_command,
        &mut runtime,
        &mut clipboard,
        &mut proxy,
        &window,
    );
    runtime.track(subscription);

    let (compositor, renderer) = C::new(compositor_settings, Some(&window))?;

    let (mut sender, receiver) = mpsc::unbounded();

    let on_exit = application.on_exit();

    let mut instance = Box::pin(run_instance::<A, E, C>(
        application,
        compositor,
        renderer,
        runtime,
        clipboard,
        proxy,
        debug,
        receiver,
        window,
        exit_on_close_request,
    ));

    let mut context = task::Context::from_waker(task::noop_waker_ref());

<<<<<<< HEAD
    event_loop.run_return(move |event, _, control_flow| {
=======
    platform::run(event_loop, move |event, _, control_flow| {
>>>>>>> 12060f82
        use winit::event_loop::ControlFlow;

        if let ControlFlow::Exit = control_flow {
            return;
        }

        let event = match event {
            winit::event::Event::WindowEvent {
                event:
                    winit::event::WindowEvent::ScaleFactorChanged {
                        new_inner_size,
                        ..
                    },
                window_id,
            } => Some(winit::event::Event::WindowEvent {
                event: winit::event::WindowEvent::Resized(*new_inner_size),
                window_id,
            }),
            _ => event.to_static(),
        };

        if let Some(event) = event {
            sender.start_send(event).expect("Send event");

            let poll = instance.as_mut().poll(&mut context);

            *control_flow = match poll {
                task::Poll::Pending => ControlFlow::Wait,
                task::Poll::Ready(_) => ControlFlow::Exit,
            };
        }
<<<<<<< HEAD
    });

    if let Some(on_exit) = on_exit {
        on_exit();
    } else {
        std::process::exit(0);
    }

    Ok(())
=======
    })
>>>>>>> 12060f82
}

async fn run_instance<A, E, C>(
    mut application: A,
    mut compositor: C,
    mut renderer: A::Renderer,
    mut runtime: Runtime<E, Proxy<A::Message>, A::Message>,
    mut clipboard: Clipboard,
    mut proxy: winit::event_loop::EventLoopProxy<A::Message>,
    mut debug: Debug,
    mut receiver: mpsc::UnboundedReceiver<winit::event::Event<'_, A::Message>>,
    window: winit::window::Window,
    exit_on_close_request: bool,
) where
    A: Application + 'static,
    E: Executor + 'static,
    C: window::Compositor<Renderer = A::Renderer> + 'static,
{
    use iced_futures::futures::stream::StreamExt;
    use winit::event;

    let mut surface = compositor.create_surface(&window);

    let mut state = State::new(&application, &window);
    let mut viewport_version = state.viewport_version();

    let physical_size = state.physical_size();

    compositor.configure_surface(
        &mut surface,
        physical_size.width,
        physical_size.height,
    );

    let mut user_interface = ManuallyDrop::new(build_user_interface(
        &mut application,
        user_interface::Cache::default(),
        &mut renderer,
        state.logical_size(),
        &mut debug,
    ));

    let mut mouse_interaction = mouse::Interaction::default();
    let mut events = Vec::new();
    let mut messages = Vec::new();

    debug.startup_finished();

    while let Some(event) = receiver.next().await {
        match event {
            event::Event::MainEventsCleared => {
                if events.is_empty() && messages.is_empty() {
                    continue;
                }

                debug.event_processing_started();

                let (interface_state, statuses) = user_interface.update(
                    &events,
                    state.cursor_position(),
                    &mut renderer,
                    &mut clipboard,
                    &mut messages,
                );

                debug.event_processing_finished();

                for event in events.drain(..).zip(statuses.into_iter()) {
                    runtime.broadcast(event);
                }

                if !messages.is_empty()
                    || matches!(
                        interface_state,
                        user_interface::State::Outdated,
                    )
                {
                    let cache =
                        ManuallyDrop::into_inner(user_interface).into_cache();

                    // Update application
                    update(
                        &mut application,
                        &mut runtime,
                        &mut clipboard,
                        &mut proxy,
                        &mut debug,
                        &mut messages,
                        &window,
                    );

                    // Update window
                    state.synchronize(&application, &window);

                    let should_exit = application.should_exit();

                    user_interface = ManuallyDrop::new(build_user_interface(
                        &mut application,
                        cache,
                        &mut renderer,
                        state.logical_size(),
                        &mut debug,
                    ));

                    if should_exit {
                        break;
                    }
                }

                debug.draw_started();
                let new_mouse_interaction =
                    user_interface.draw(&mut renderer, state.cursor_position());
                debug.draw_finished();

                if new_mouse_interaction != mouse_interaction {
                    window.set_cursor_icon(conversion::mouse_interaction(
                        new_mouse_interaction,
                    ));

                    mouse_interaction = new_mouse_interaction;
                }

                window.request_redraw();
            }
            event::Event::PlatformSpecific(event::PlatformSpecific::MacOS(
                event::MacOS::ReceivedUrl(url),
            )) => {
                use iced_native::event;
                events.push(iced_native::Event::PlatformSpecific(
                    event::PlatformSpecific::MacOS(event::MacOS::ReceivedUrl(
                        url,
                    )),
                ));
            }
            event::Event::UserEvent(message) => {
                messages.push(message);
            }
            event::Event::RedrawRequested(_) => {
                let physical_size = state.physical_size();

                if physical_size.width == 0 || physical_size.height == 0 {
                    continue;
                }

                debug.render_started();
                let current_viewport_version = state.viewport_version();

                if viewport_version != current_viewport_version {
                    let logical_size = state.logical_size();

                    debug.layout_started();
                    user_interface = ManuallyDrop::new(
                        ManuallyDrop::into_inner(user_interface)
                            .relayout(logical_size, &mut renderer),
                    );
                    debug.layout_finished();

                    debug.draw_started();
                    let new_mouse_interaction = user_interface
                        .draw(&mut renderer, state.cursor_position());

                    if new_mouse_interaction != mouse_interaction {
                        window.set_cursor_icon(conversion::mouse_interaction(
                            new_mouse_interaction,
                        ));

                        mouse_interaction = new_mouse_interaction;
                    }
                    debug.draw_finished();

                    compositor.configure_surface(
                        &mut surface,
                        physical_size.width,
                        physical_size.height,
                    );

                    viewport_version = current_viewport_version;
                }

                match compositor.present(
                    &mut renderer,
                    &mut surface,
                    state.viewport(),
                    state.background_color(),
                    &debug.overlay(),
                ) {
                    Ok(()) => {
                        debug.render_finished();

                        // TODO: Handle animations!
                        // Maybe we can use `ControlFlow::WaitUntil` for this.
                    }
                    Err(error) => match error {
                        // This is an unrecoverable error.
                        window::SurfaceError::OutOfMemory => {
                            panic!("{:?}", error);
                        }
                        _ => {
                            debug.render_finished();

                            // Try rendering again next frame.
                            window.request_redraw();
                        }
                    },
                }
            }
            event::Event::WindowEvent {
                event: window_event,
                ..
            } => {
                if requests_exit(&window_event, state.modifiers())
                    && exit_on_close_request
                {
                    break;
                }

                state.update(&window, &window_event, &mut debug);

                if let Some(event) = conversion::window_event(
                    &window_event,
                    state.scale_factor(),
                    state.modifiers(),
                ) {
                    events.push(event);
                }
            }
            _ => {}
        }
    }

    // Manually drop the user interface
    drop(ManuallyDrop::into_inner(user_interface));
}

/// Returns true if the provided event should cause an [`Application`] to
/// exit.
pub fn requests_exit(
    event: &winit::event::WindowEvent<'_>,
    _modifiers: winit::event::ModifiersState,
) -> bool {
    use winit::event::WindowEvent;

    match event {
        WindowEvent::CloseRequested => true,
        #[cfg(target_os = "macos")]
        WindowEvent::KeyboardInput {
            input:
                winit::event::KeyboardInput {
                    virtual_keycode: Some(winit::event::VirtualKeyCode::Q),
                    state: winit::event::ElementState::Pressed,
                    ..
                },
            ..
        } if _modifiers.logo() => true,
        _ => false,
    }
}

/// Builds a [`UserInterface`] for the provided [`Application`], logging
/// [`struct@Debug`] information accordingly.
pub fn build_user_interface<'a, A: Application>(
    application: &'a mut A,
    cache: user_interface::Cache,
    renderer: &mut A::Renderer,
    size: Size,
    debug: &mut Debug,
) -> UserInterface<'a, A::Message, A::Renderer> {
    debug.view_started();
    let view = application.view();
    debug.view_finished();

    debug.layout_started();
    let user_interface = UserInterface::build(view, size, cache, renderer);
    debug.layout_finished();

    user_interface
}

/// Updates an [`Application`] by feeding it the provided messages, spawning any
/// resulting [`Command`], and tracking its [`Subscription`].
pub fn update<A: Application, E: Executor>(
    application: &mut A,
    runtime: &mut Runtime<E, Proxy<A::Message>, A::Message>,
    clipboard: &mut Clipboard,
    proxy: &mut winit::event_loop::EventLoopProxy<A::Message>,
    debug: &mut Debug,
    messages: &mut Vec<A::Message>,
    window: &winit::window::Window,
) {
    for message in messages.drain(..) {
        debug.log_message(&message);

        debug.update_started();
        let command = runtime.enter(|| application.update(message));
        debug.update_finished();

        run_command(command, runtime, clipboard, proxy, window);
    }

    let subscription = application.subscription();
    runtime.track(subscription);
}

/// Runs the actions of a [`Command`].
pub fn run_command<Message: 'static + std::fmt::Debug + Send, E: Executor>(
    command: Command<Message>,
    runtime: &mut Runtime<E, Proxy<Message>, Message>,
    clipboard: &mut Clipboard,
    proxy: &mut winit::event_loop::EventLoopProxy<Message>,
    window: &winit::window::Window,
) {
    use iced_native::command;
    use iced_native::window;

    for action in command.actions() {
        match action {
            command::Action::Future(future) => {
                runtime.spawn(future);
            }
            command::Action::Clipboard(action) => match action {
                clipboard::Action::Read(tag) => {
                    let message = tag(clipboard.read());

                    proxy
                        .send_event(message)
                        .expect("Send message to event loop");
                }
                clipboard::Action::Write(contents) => {
                    clipboard.write(contents);
                }
            },
            command::Action::Window(action) => match action {
                window::Action::Resize { width, height } => {
                    window.set_inner_size(winit::dpi::LogicalSize {
                        width,
                        height,
                    });
                }
                window::Action::Move { x, y } => {
                    window.set_outer_position(winit::dpi::LogicalPosition {
                        x,
                        y,
                    });
                }
            },
        }
    }
}

#[cfg(not(target_arch = "wasm32"))]
mod platform {
    pub fn run<T, F>(
        mut event_loop: winit::event_loop::EventLoop<T>,
        event_handler: F,
    ) -> Result<(), super::Error>
    where
        F: 'static
            + FnMut(
                winit::event::Event<'_, T>,
                &winit::event_loop::EventLoopWindowTarget<T>,
                &mut winit::event_loop::ControlFlow,
            ),
    {
        use winit::platform::run_return::EventLoopExtRunReturn;

        let _ = event_loop.run_return(event_handler);

        Ok(())
    }
}

#[cfg(target_arch = "wasm32")]
mod platform {
    pub fn run<T, F>(
        event_loop: winit::event_loop::EventLoop<T>,
        event_handler: F,
    ) -> !
    where
        F: 'static
            + FnMut(
                winit::event::Event<'_, T>,
                &winit::event_loop::EventLoopWindowTarget<T>,
                &mut winit::event_loop::ControlFlow,
            ),
    {
        event_loop.run(event_handler)
    }
}<|MERGE_RESOLUTION|>--- conflicted
+++ resolved
@@ -238,11 +238,7 @@
 
     let mut context = task::Context::from_waker(task::noop_waker_ref());
 
-<<<<<<< HEAD
     event_loop.run_return(move |event, _, control_flow| {
-=======
-    platform::run(event_loop, move |event, _, control_flow| {
->>>>>>> 12060f82
         use winit::event_loop::ControlFlow;
 
         if let ControlFlow::Exit = control_flow {
@@ -274,19 +270,9 @@
                 task::Poll::Ready(_) => ControlFlow::Exit,
             };
         }
-<<<<<<< HEAD
     });
 
-    if let Some(on_exit) = on_exit {
-        on_exit();
-    } else {
-        std::process::exit(0);
-    }
-
     Ok(())
-=======
-    })
->>>>>>> 12060f82
 }
 
 async fn run_instance<A, E, C>(
