//! Create interactive, native cross-platform applications.
mod state;

pub use state::State;

use crate::clipboard::{self, Clipboard};
use crate::conversion;
use crate::mouse;
use crate::renderer;
use crate::widget::operation;
use crate::{
    Command, Debug, Error, Executor, Proxy, Runtime, Settings, Size,
    Subscription,
};

use iced_futures::futures;
use iced_futures::futures::channel::mpsc;
use iced_graphics::compositor;
use iced_graphics::window;
use iced_native::program::Program;
use iced_native::user_interface::{self, UserInterface};

<<<<<<< HEAD
use crate::settings::{SettingsWindowConfigurator};
use crate::winit::event_loop::EventLoopWindowTarget;
=======
pub use iced_native::application::{Appearance, StyleSheet};

>>>>>>> a6d0d577
use std::mem::ManuallyDrop;
use std::ops::Deref;
use winit::window::WindowBuilder;
use crate::window_configurator::WindowConfigurator;

/// An interactive, native cross-platform application.
///
/// This trait is the main entrypoint of Iced. Once implemented, you can run
/// your GUI application by simply calling [`run`]. It will run in
/// its own window.
///
/// An [`Application`] can execute asynchronous actions by returning a
/// [`Command`] in some of its methods.
///
/// When using an [`Application`] with the `debug` feature enabled, a debug view
/// can be toggled by pressing `F12`.
pub trait Application: Program
where
    <Self::Renderer as crate::Renderer>::Theme: StyleSheet,
{
    /// The data needed to initialize your [`Application`].
    type Flags;

    /// Initializes the [`Application`] with the flags provided to
    /// [`run`] as part of the [`Settings`].
    ///
    /// Here is where you should return the initial state of your app.
    ///
    /// Additionally, you can return a [`Command`] if you need to perform some
    /// async action in the background on startup. This is useful if you want to
    /// load state from a file, perform an initial HTTP request, etc.
    fn new(flags: Self::Flags) -> (Self, Command<Self::Message>);

    /// Returns the current title of the [`Application`].
    ///
    /// This title can be dynamic! The runtime will automatically update the
    /// title of your application when necessary.
    fn title(&self) -> String;

    /// Returns the current `Theme` of the [`Application`].
    fn theme(&self) -> <Self::Renderer as crate::Renderer>::Theme;

    /// Returns the `Style` variation of the `Theme`.
    fn style(
        &self,
    ) -> <<Self::Renderer as crate::Renderer>::Theme as StyleSheet>::Style {
        Default::default()
    }

    /// Returns the event `Subscription` for the current state of the
    /// application.
    ///
    /// The messages produced by the `Subscription` will be handled by
    /// [`update`](#tymethod.update).
    ///
    /// A `Subscription` will be kept alive as long as you keep returning it!
    ///
    /// By default, it returns an empty subscription.
    fn subscription(&self) -> Subscription<Self::Message> {
        Subscription::none()
    }

    /// Returns the scale factor of the [`Application`].
    ///
    /// It can be used to dynamically control the size of the UI at runtime
    /// (i.e. zooming).
    ///
    /// For instance, a scale factor of `2.0` will make widgets twice as big,
    /// while a scale factor of `0.5` will shrink them to half their size.
    ///
    /// By default, it returns `1.0`.
    fn scale_factor(&self) -> f64 {
        1.0
    }
}

/// Runs an [`Application`] with an executor, compositor, and the provided
/// settings.
pub fn run<A, E, C>(
    settings: Settings<A::Flags>,
    compositor_settings: C::Settings,
) -> Result<(), Error>
where
    A: Application + 'static,
    E: Executor + 'static,
    C: window::Compositor<Renderer = A::Renderer> + 'static,
    <A::Renderer as crate::Renderer>::Theme: StyleSheet,
{
    let window_configurator = SettingsWindowConfigurator {
        window: settings.window,
        id: settings.id,
        mode: Mode::Windowed
    };
    run_with_window_configurator::<A,E,C,_>(
        settings.flags,
        compositor_settings,
        window_configurator,
        settings.exit_on_close_request,
    )
}

/// Run an [`Application`] using with an executor, compositor,
/// and the provided [`WindowConfigurator`]
pub fn run_with_window_configurator<A, E, C, W>(
    flags: A::Flags,
    compositor_settings: C::Settings,
    window_configurator: W,
    exit_on_close_request: bool,
) -> Result<(), Error>
where
    A: Application + 'static,
    E: Executor + 'static,
    C: window::Compositor<Renderer = A::Renderer> + 'static,
    W: WindowConfigurator<A::Message> + 'static,
{
    use futures::task;
    use futures::Future;
    use winit::event_loop::EventLoopBuilder;

    let mut debug = Debug::new();
    debug.startup_started();

    let event_loop = EventLoopBuilder::with_user_event().build();
    let proxy = event_loop.create_proxy();

    let runtime = {
        let proxy = Proxy::new(event_loop.create_proxy());
        let executor = E::new().map_err(Error::ExecutorCreationFailed)?;

        Runtime::new(executor, proxy)
    };

    let (application, init_command) = {
        runtime.enter(|| A::new(flags))
    };

<<<<<<< HEAD
    let subscription = application.subscription();
    let window_builder = WindowBuilder::new()
        .with_visible(conversion::visible(application.mode()))
        .with_title(application.title());

    let window_builder = {
        let x: &EventLoopWindowTarget<<A as Program>::Message> =
            event_loop.deref();

        window_configurator.configure_builder(x, window_builder)
    };

    let window = window_builder
=======
    #[cfg(target_arch = "wasm32")]
    let target = settings.window.platform_specific.target.clone();

    let builder = settings.window.into_builder(
        &application.title(),
        event_loop.primary_monitor(),
        settings.id,
    );

    log::info!("Window builder: {:#?}", builder);

    let window = builder
>>>>>>> a6d0d577
        .build(&event_loop)
        .map_err(Error::WindowCreationFailed)?;

    #[cfg(target_arch = "wasm32")]
    {
        use winit::platform::web::WindowExtWebSys;

        let canvas = window.canvas();

        let window = web_sys::window().unwrap();
        let document = window.document().unwrap();
        let body = document.body().unwrap();

        let target = target.and_then(|target| {
            body.query_selector(&format!("#{}", target))
                .ok()
                .unwrap_or(None)
        });

        let _ = match target {
            Some(node) => node
                .replace_child(&canvas, &node)
                .expect(&format!("Could not replace #{}", node.id())),
            None => body
                .append_child(&canvas)
                .expect("Append canvas to HTML body"),
        };
    }

    let (compositor, renderer) = C::new(compositor_settings, Some(&window))?;

    let (mut sender, receiver) = mpsc::unbounded();

    let mut instance = Box::pin(run_instance::<A, E, C>(
        application,
        compositor,
        renderer,
        runtime,
        proxy,
        debug,
        receiver,
        init_command,
        window,
        exit_on_close_request,
    ));

    let mut context = task::Context::from_waker(task::noop_waker_ref());

    platform::run(event_loop, move |event, _, control_flow| {
        use winit::event_loop::ControlFlow;

        if let ControlFlow::ExitWithCode(_) = control_flow {
            return;
        }

        let event = match event {
            winit::event::Event::WindowEvent {
                event:
                    winit::event::WindowEvent::ScaleFactorChanged {
                        new_inner_size,
                        ..
                    },
                window_id,
            } => Some(winit::event::Event::WindowEvent {
                event: winit::event::WindowEvent::Resized(*new_inner_size),
                window_id,
            }),
            _ => event.to_static(),
        };

        if let Some(event) = event {
            sender.start_send(event).expect("Send event");

            let poll = instance.as_mut().poll(&mut context);

            *control_flow = match poll {
                task::Poll::Pending => ControlFlow::Wait,
                task::Poll::Ready(_) => ControlFlow::Exit,
            };
        }
    })
}

async fn run_instance<A, E, C>(
    mut application: A,
    mut compositor: C,
    mut renderer: A::Renderer,
    mut runtime: Runtime<E, Proxy<A::Message>, A::Message>,
    mut proxy: winit::event_loop::EventLoopProxy<A::Message>,
    mut debug: Debug,
    mut receiver: mpsc::UnboundedReceiver<winit::event::Event<'_, A::Message>>,
    init_command: Command<A::Message>,
    window: winit::window::Window,
    exit_on_close_request: bool,
) where
    A: Application + 'static,
    E: Executor + 'static,
    C: window::Compositor<Renderer = A::Renderer> + 'static,
    <A::Renderer as crate::Renderer>::Theme: StyleSheet,
{
    use iced_futures::futures::stream::StreamExt;
    use winit::event;

    let mut clipboard = Clipboard::connect(&window);
    let mut cache = user_interface::Cache::default();
    let mut surface = compositor.create_surface(&window);
    let mut should_exit = false;

    let mut state = State::new(&application, &window);
    let mut viewport_version = state.viewport_version();

    let physical_size = state.physical_size();

    compositor.configure_surface(
        &mut surface,
        physical_size.width,
        physical_size.height,
    );

    run_command(
        &application,
        &mut cache,
        &state,
        &mut renderer,
        init_command,
        &mut runtime,
        &mut clipboard,
        &mut should_exit,
        &mut proxy,
        &mut debug,
        &window,
        || compositor.fetch_information(),
    );
    runtime.track(application.subscription());

    let mut user_interface = ManuallyDrop::new(build_user_interface(
        &application,
        cache,
        &mut renderer,
        state.logical_size(),
        &mut debug,
    ));

    let mut mouse_interaction = mouse::Interaction::default();
    let mut events = Vec::new();
    let mut messages = Vec::new();

    debug.startup_finished();

    while let Some(event) = receiver.next().await {
        match event {
            event::Event::MainEventsCleared => {
                if events.is_empty() && messages.is_empty() {
                    continue;
                }

                debug.event_processing_started();

                let (interface_state, statuses) = user_interface.update(
                    &events,
                    state.cursor_position(),
                    &mut renderer,
                    &mut clipboard,
                    &mut messages,
                );

                debug.event_processing_finished();

                for event in events.drain(..).zip(statuses.into_iter()) {
                    runtime.broadcast(event);
                }

                if !messages.is_empty()
                    || matches!(
                        interface_state,
                        user_interface::State::Outdated,
                    )
                {
                    let mut cache =
                        ManuallyDrop::into_inner(user_interface).into_cache();

                    // Update application
                    update(
                        &mut application,
                        &mut cache,
                        &state,
                        &mut renderer,
                        &mut runtime,
                        &mut clipboard,
                        &mut should_exit,
                        &mut proxy,
                        &mut debug,
                        &mut messages,
                        &window,
                        || compositor.fetch_information(),
                    );

                    // Update window
                    state.synchronize(&application, &window);

                    user_interface = ManuallyDrop::new(build_user_interface(
                        &application,
                        cache,
                        &mut renderer,
                        state.logical_size(),
                        &mut debug,
                    ));

                    if should_exit {
                        break;
                    }
                }

                debug.draw_started();
                let new_mouse_interaction = user_interface.draw(
                    &mut renderer,
                    state.theme(),
                    &renderer::Style {
                        text_color: state.text_color(),
                    },
                    state.cursor_position(),
                );
                debug.draw_finished();

                if new_mouse_interaction != mouse_interaction {
                    window.set_cursor_icon(conversion::mouse_interaction(
                        new_mouse_interaction,
                    ));

                    mouse_interaction = new_mouse_interaction;
                }

                window.request_redraw();
            }
            event::Event::PlatformSpecific(event::PlatformSpecific::MacOS(
                event::MacOS::ReceivedUrl(url),
            )) => {
                use iced_native::event;

                events.push(iced_native::Event::PlatformSpecific(
                    event::PlatformSpecific::MacOS(event::MacOS::ReceivedUrl(
                        url,
                    )),
                ));
            }
            event::Event::UserEvent(message) => {
                messages.push(message);
            }
            event::Event::RedrawRequested(_) => {
                let physical_size = state.physical_size();

                if physical_size.width == 0 || physical_size.height == 0 {
                    continue;
                }

                debug.render_started();
                let current_viewport_version = state.viewport_version();

                if viewport_version != current_viewport_version {
                    let logical_size = state.logical_size();

                    debug.layout_started();
                    user_interface = ManuallyDrop::new(
                        ManuallyDrop::into_inner(user_interface)
                            .relayout(logical_size, &mut renderer),
                    );
                    debug.layout_finished();

                    debug.draw_started();
                    let new_mouse_interaction = user_interface.draw(
                        &mut renderer,
                        state.theme(),
                        &renderer::Style {
                            text_color: state.text_color(),
                        },
                        state.cursor_position(),
                    );

                    if new_mouse_interaction != mouse_interaction {
                        window.set_cursor_icon(conversion::mouse_interaction(
                            new_mouse_interaction,
                        ));

                        mouse_interaction = new_mouse_interaction;
                    }
                    debug.draw_finished();

                    compositor.configure_surface(
                        &mut surface,
                        physical_size.width,
                        physical_size.height,
                    );

                    viewport_version = current_viewport_version;
                }

                match compositor.present(
                    &mut renderer,
                    &mut surface,
                    state.viewport(),
                    state.background_color(),
                    &debug.overlay(),
                ) {
                    Ok(()) => {
                        debug.render_finished();

                        // TODO: Handle animations!
                        // Maybe we can use `ControlFlow::WaitUntil` for this.
                    }
                    Err(error) => match error {
                        // This is an unrecoverable error.
                        compositor::SurfaceError::OutOfMemory => {
                            panic!("{:?}", error);
                        }
                        _ => {
                            debug.render_finished();

                            // Try rendering again next frame.
                            window.request_redraw();
                        }
                    },
                }
            }
            event::Event::WindowEvent {
                event: window_event,
                ..
            } => {
                if requests_exit(&window_event, state.modifiers())
                    && exit_on_close_request
                {
                    break;
                }

                state.update(&window, &window_event, &mut debug);

                if let Some(event) = conversion::window_event(
                    &window_event,
                    state.scale_factor(),
                    state.modifiers(),
                ) {
                    events.push(event);
                }
            }
            _ => {}
        }
    }

    // Manually drop the user interface
    drop(ManuallyDrop::into_inner(user_interface));
}

/// Returns true if the provided event should cause an [`Application`] to
/// exit.
pub fn requests_exit(
    event: &winit::event::WindowEvent<'_>,
    _modifiers: winit::event::ModifiersState,
) -> bool {
    use winit::event::WindowEvent;

    match event {
        WindowEvent::CloseRequested => true,
        #[cfg(target_os = "macos")]
        WindowEvent::KeyboardInput {
            input:
                winit::event::KeyboardInput {
                    virtual_keycode: Some(winit::event::VirtualKeyCode::Q),
                    state: winit::event::ElementState::Pressed,
                    ..
                },
            ..
        } if _modifiers.logo() => true,
        _ => false,
    }
}

/// Builds a [`UserInterface`] for the provided [`Application`], logging
/// [`struct@Debug`] information accordingly.
pub fn build_user_interface<'a, A: Application>(
    application: &'a A,
    cache: user_interface::Cache,
    renderer: &mut A::Renderer,
    size: Size,
    debug: &mut Debug,
) -> UserInterface<'a, A::Message, A::Renderer>
where
    <A::Renderer as crate::Renderer>::Theme: StyleSheet,
{
    debug.view_started();
    let view = application.view();
    debug.view_finished();

    debug.layout_started();
    let user_interface = UserInterface::build(view, size, cache, renderer);
    debug.layout_finished();

    user_interface
}

/// Updates an [`Application`] by feeding it the provided messages, spawning any
/// resulting [`Command`], and tracking its [`Subscription`].
pub fn update<A: Application, E: Executor>(
    application: &mut A,
    cache: &mut user_interface::Cache,
    state: &State<A>,
    renderer: &mut A::Renderer,
    runtime: &mut Runtime<E, Proxy<A::Message>, A::Message>,
    clipboard: &mut Clipboard,
    should_exit: &mut bool,
    proxy: &mut winit::event_loop::EventLoopProxy<A::Message>,
    debug: &mut Debug,
    messages: &mut Vec<A::Message>,
    window: &winit::window::Window,
    graphics_info: impl FnOnce() -> compositor::Information + Copy,
) where
    <A::Renderer as crate::Renderer>::Theme: StyleSheet,
{
    for message in messages.drain(..) {
        debug.log_message(&message);

        debug.update_started();
        let command = runtime.enter(|| application.update(message));
        debug.update_finished();

        run_command(
            application,
            cache,
            state,
            renderer,
            command,
            runtime,
            clipboard,
            should_exit,
            proxy,
            debug,
            window,
            graphics_info,
        );
    }

    let subscription = application.subscription();
    runtime.track(subscription);
}

/// Runs the actions of a [`Command`].
pub fn run_command<A, E>(
    application: &A,
    cache: &mut user_interface::Cache,
    state: &State<A>,
    renderer: &mut A::Renderer,
    command: Command<A::Message>,
    runtime: &mut Runtime<E, Proxy<A::Message>, A::Message>,
    clipboard: &mut Clipboard,
    should_exit: &mut bool,
    proxy: &mut winit::event_loop::EventLoopProxy<A::Message>,
    debug: &mut Debug,
    window: &winit::window::Window,
    _graphics_info: impl FnOnce() -> compositor::Information + Copy,
) where
    A: Application,
    E: Executor,
    <A::Renderer as crate::Renderer>::Theme: StyleSheet,
{
    use iced_native::command;
    use iced_native::system;
    use iced_native::window;

    for action in command.actions() {
        match action {
            command::Action::Future(future) => {
                runtime.spawn(future);
            }
            command::Action::Clipboard(action) => match action {
                clipboard::Action::Read(tag) => {
                    let message = tag(clipboard.read());

                    proxy
                        .send_event(message)
                        .expect("Send message to event loop");
                }
                clipboard::Action::Write(contents) => {
                    clipboard.write(contents);
                }
            },
            command::Action::Window(action) => match action {
                window::Action::Close => {
                    *should_exit = true;
                }
                window::Action::Drag => {
                    let _res = window.drag_window();
                }
                window::Action::Resize { width, height } => {
                    window.set_inner_size(winit::dpi::LogicalSize {
                        width,
                        height,
                    });
                }
                window::Action::Maximize(value) => {
                    window.set_maximized(value);
                }
                window::Action::Minimize(value) => {
                    window.set_minimized(value);
                }
                window::Action::Move { x, y } => {
                    window.set_outer_position(winit::dpi::LogicalPosition {
                        x,
                        y,
                    });
                }
                window::Action::SetMode(mode) => {
                    window.set_visible(conversion::visible(mode));
                    window.set_fullscreen(conversion::fullscreen(
                        window.primary_monitor(),
                        mode,
                    ));
                }
                window::Action::ToggleMaximize => {
                    window.set_maximized(!window.is_maximized())
                }
                window::Action::ToggleDecorations => {
                    window.set_decorations(!window.is_decorated())
                }
                window::Action::FetchMode(tag) => {
                    let mode = if window.is_visible().unwrap_or(true) {
                        conversion::mode(window.fullscreen())
                    } else {
                        window::Mode::Hidden
                    };

                    proxy
                        .send_event(tag(mode))
                        .expect("Send message to event loop");
                }
            },
            command::Action::System(action) => match action {
                system::Action::QueryInformation(_tag) => {
                    #[cfg(feature = "system")]
                    {
                        let graphics_info = _graphics_info();
                        let proxy = proxy.clone();

                        let _ = std::thread::spawn(move || {
                            let information =
                                crate::system::information(graphics_info);

                            let message = _tag(information);

                            proxy
                                .send_event(message)
                                .expect("Send message to event loop")
                        });
                    }
                }
            },
            command::Action::Widget(action) => {
                let mut current_cache = std::mem::take(cache);
                let mut current_operation = Some(action.into_operation());

                let mut user_interface = build_user_interface(
                    application,
                    current_cache,
                    renderer,
                    state.logical_size(),
                    debug,
                );

                while let Some(mut operation) = current_operation.take() {
                    user_interface.operate(renderer, operation.as_mut());

                    match operation.finish() {
                        operation::Outcome::None => {}
                        operation::Outcome::Some(message) => {
                            proxy
                                .send_event(message)
                                .expect("Send message to event loop");
                        }
                        operation::Outcome::Chain(next) => {
                            current_operation = Some(next);
                        }
                    }
                }

                current_cache = user_interface.into_cache();
                *cache = current_cache;
            }
        }
    }
}

#[cfg(not(target_arch = "wasm32"))]
mod platform {
    pub fn run<T, F>(
        mut event_loop: winit::event_loop::EventLoop<T>,
        event_handler: F,
    ) -> Result<(), super::Error>
    where
        F: 'static
            + FnMut(
                winit::event::Event<'_, T>,
                &winit::event_loop::EventLoopWindowTarget<T>,
                &mut winit::event_loop::ControlFlow,
            ),
    {
        use winit::platform::run_return::EventLoopExtRunReturn;

        let _ = event_loop.run_return(event_handler);

        Ok(())
    }
}

#[cfg(target_arch = "wasm32")]
mod platform {
    pub fn run<T, F>(
        event_loop: winit::event_loop::EventLoop<T>,
        event_handler: F,
    ) -> !
    where
        F: 'static
            + FnMut(
                winit::event::Event<'_, T>,
                &winit::event_loop::EventLoopWindowTarget<T>,
                &mut winit::event_loop::ControlFlow,
            ),
    {
        event_loop.run(event_handler)
    }
}<|MERGE_RESOLUTION|>--- conflicted
+++ resolved
@@ -20,16 +20,14 @@
 use iced_native::program::Program;
 use iced_native::user_interface::{self, UserInterface};
 
-<<<<<<< HEAD
 use crate::settings::{SettingsWindowConfigurator};
 use crate::winit::event_loop::EventLoopWindowTarget;
-=======
 pub use iced_native::application::{Appearance, StyleSheet};
 
->>>>>>> a6d0d577
 use std::mem::ManuallyDrop;
 use std::ops::Deref;
 use winit::window::WindowBuilder;
+use iced_native::window::Mode;
 use crate::window_configurator::WindowConfigurator;
 
 /// An interactive, native cross-platform application.
@@ -141,6 +139,7 @@
     E: Executor + 'static,
     C: window::Compositor<Renderer = A::Renderer> + 'static,
     W: WindowConfigurator<A::Message> + 'static,
+    <A::Renderer as crate::Renderer>::Theme: StyleSheet,
 {
     use futures::task;
     use futures::Future;
@@ -163,34 +162,22 @@
         runtime.enter(|| A::new(flags))
     };
 
-<<<<<<< HEAD
-    let subscription = application.subscription();
     let window_builder = WindowBuilder::new()
-        .with_visible(conversion::visible(application.mode()))
         .with_title(application.title());
+
+    #[cfg(target_arch = "wasm32")]
+    let target = settings.window.platform_specific.target.clone();
 
     let window_builder = {
         let x: &EventLoopWindowTarget<<A as Program>::Message> =
             event_loop.deref();
 
-        window_configurator.configure_builder(x, window_builder)
+        window_configurator.configure_builder(x, window_builder, None)
     };
 
+    log::info!("Window builder: {:#?}", window_builder);
+
     let window = window_builder
-=======
-    #[cfg(target_arch = "wasm32")]
-    let target = settings.window.platform_specific.target.clone();
-
-    let builder = settings.window.into_builder(
-        &application.title(),
-        event_loop.primary_monitor(),
-        settings.id,
-    );
-
-    log::info!("Window builder: {:#?}", builder);
-
-    let window = builder
->>>>>>> a6d0d577
         .build(&event_loop)
         .map_err(Error::WindowCreationFailed)?;
 
