--- conflicted
+++ resolved
@@ -4,16 +4,10 @@
 use crate::layout;
 use crate::mouse;
 use crate::overlay;
+use crate::touch::{self, Touch};
 use crate::{
-<<<<<<< HEAD
     Align, Clipboard, Column, Element, Hasher, Layout, Length, Point,
     Rectangle, Size, Vector, Widget,
-=======
-    column,
-    input::{mouse, touch, ButtonState, Touch},
-    layout, Align, Clipboard, Column, Element, Event, Hasher, Layout, Length,
-    Point, Rectangle, Size, Widget,
->>>>>>> 36bdc0be
 };
 
 use std::{f32, hash::Hash, u32};
@@ -262,15 +256,9 @@
 
         if self.state.is_scroller_grabbed() {
             match event {
-<<<<<<< HEAD
                 Event::Mouse(mouse::Event::ButtonReleased(
                     mouse::Button::Left,
-                )) => {
-=======
-                Event::Mouse(mouse::Event::Input {
-                    button: mouse::Button::Left,
-                    state: ButtonState::Released,
-                })
+                ))
                 | Event::Touch(Touch {
                     phase: touch::Phase::Ended,
                     ..
@@ -279,7 +267,6 @@
                     phase: touch::Phase::Canceled,
                     ..
                 }) => {
->>>>>>> 36bdc0be
                     self.state.scroller_grabbed_at = None;
 
                     return event::Status::Captured;
@@ -308,20 +295,13 @@
             }
         } else if is_mouse_over_scrollbar {
             match event {
-<<<<<<< HEAD
                 Event::Mouse(mouse::Event::ButtonPressed(
                     mouse::Button::Left,
-                )) => {
-=======
-                Event::Mouse(mouse::Event::Input {
-                    button: mouse::Button::Left,
-                    state: ButtonState::Pressed,
-                })
+                ))
                 | Event::Touch(Touch {
                     phase: touch::Phase::Started,
                     ..
                 }) => {
->>>>>>> 36bdc0be
                     if let Some(scrollbar) = scrollbar {
                         if let Some(scroller_grabbed_at) =
                             scrollbar.grab_scroller(cursor_position)
