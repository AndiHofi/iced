use crate::event::{self, Event};
use crate::layout;
use crate::mouse;
use crate::overlay;
use crate::renderer;
use crate::widget::container;
use crate::{
    Clipboard, Element, Layout, Padding, Point, Rectangle, Shell, Size,
};

/// The title bar of a [`Pane`].
///
/// [`Pane`]: crate::widget::pane_grid::Pane
#[allow(missing_debug_implementations)]
pub struct TitleBar<'a, Message, Renderer>
where
    Renderer: crate::Renderer,
    Renderer::Theme: container::StyleSheet,
{
    content: Element<'a, Message, Renderer>,
    controls: Option<Element<'a, Message, Renderer>>,
    padding: Padding,
    always_show_controls: bool,
    style: <Renderer::Theme as container::StyleSheet>::Style,
}

impl<'a, Message, Renderer> TitleBar<'a, Message, Renderer>
where
    Renderer: crate::Renderer,
    Renderer::Theme: container::StyleSheet,
{
    /// Creates a new [`TitleBar`] with the given content.
    pub fn new<E>(content: E) -> Self
    where
        E: Into<Element<'a, Message, Renderer>>,
    {
        Self {
            content: content.into(),
            controls: None,
            padding: Padding::ZERO,
            always_show_controls: false,
            style: Default::default(),
        }
    }

    /// Sets the controls of the [`TitleBar`].
    pub fn controls(
        mut self,
        controls: impl Into<Element<'a, Message, Renderer>>,
    ) -> Self {
        self.controls = Some(controls.into());
        self
    }

    /// Sets the [`Padding`] of the [`TitleBar`].
    pub fn padding<P: Into<Padding>>(mut self, padding: P) -> Self {
        self.padding = padding.into();
        self
    }

    /// Sets the style of the [`TitleBar`].
    pub fn style(
        mut self,
        style: impl Into<<Renderer::Theme as container::StyleSheet>::Style>,
    ) -> Self {
        self.style = style.into();
        self
    }

    /// Sets whether or not the [`controls`] attached to this [`TitleBar`] are
    /// always visible.
    ///
    /// By default, the controls are only visible when the [`Pane`] of this
    /// [`TitleBar`] is hovered.
    ///
    /// [`controls`]: Self::controls
    /// [`Pane`]: crate::widget::pane_grid::Pane
    pub fn always_show_controls(mut self) -> Self {
        self.always_show_controls = true;
        self
    }
}

impl<'a, Message, Renderer> TitleBar<'a, Message, Renderer>
where
    Renderer: crate::Renderer,
    Renderer::Theme: container::StyleSheet,
{
    /// Draws the [`TitleBar`] with the provided [`Renderer`] and [`Layout`].
    ///
    /// [`Renderer`]: crate::Renderer
    pub fn draw(
        &self,
        renderer: &mut Renderer,
        theme: &Renderer::Theme,
        inherited_style: &renderer::Style,
        layout: Layout<'_>,
        cursor_position: Point,
        viewport: &Rectangle,
        show_controls: bool,
    ) {
        use container::StyleSheet;

        let bounds = layout.bounds();
        let style = theme.appearance(self.style);
        let inherited_style = renderer::Style {
            text_color: style.text_color.unwrap_or(inherited_style.text_color),
        };

        container::draw_background(renderer, &style, bounds);

        let mut children = layout.children();
        let padded = children.next().unwrap();

        let mut children = padded.children();
        let title_layout = children.next().unwrap();
<<<<<<< HEAD

        self.content.draw(
            renderer,
            theme,
            &inherited_style,
            title_layout,
            cursor_position,
            viewport,
        );
=======
        let mut show_title = true;
>>>>>>> 66eb6263

        if let Some(controls) = &self.controls {
            let controls_layout = children.next().unwrap();

            if show_controls || self.always_show_controls {
                if title_layout.bounds().width + controls_layout.bounds().width
                    > padded.bounds().width
                {
                    show_title = false;
                }
                controls.draw(
                    renderer,
                    theme,
                    &inherited_style,
                    controls_layout,
                    cursor_position,
                    viewport,
                );
            }
        }

        if show_title {
            self.content.draw(
                renderer,
                &inherited_style,
                title_layout,
                cursor_position,
                viewport,
            );
        }
    }

    /// Returns whether the mouse cursor is over the pick area of the
    /// [`TitleBar`] or not.
    ///
    /// The whole [`TitleBar`] is a pick area, except its controls.
    pub fn is_over_pick_area(
        &self,
        layout: Layout<'_>,
        cursor_position: Point,
    ) -> bool {
        if layout.bounds().contains(cursor_position) {
            let mut children = layout.children();
            let padded = children.next().unwrap();
            let mut children = padded.children();
            let title_layout = children.next().unwrap();

            if self.controls.is_some() {
                let controls_layout = children.next().unwrap();

                !controls_layout.bounds().contains(cursor_position)
                    && !title_layout.bounds().contains(cursor_position)
            } else {
                !title_layout.bounds().contains(cursor_position)
            }
        } else {
            false
        }
    }

    pub(crate) fn layout(
        &self,
        renderer: &Renderer,
        limits: &layout::Limits,
    ) -> layout::Node {
        let limits = limits.pad(self.padding);
        let max_size = limits.max();

        let title_layout = self
            .content
            .layout(renderer, &layout::Limits::new(Size::ZERO, max_size));
        let title_size = title_layout.size();

        let mut node = if let Some(controls) = &self.controls {
            let mut controls_layout = controls
                .layout(renderer, &layout::Limits::new(Size::ZERO, max_size));

            let controls_size = controls_layout.size();
            let space_before_controls = max_size.width - controls_size.width;

            let height = title_size.height.max(controls_size.height);

            controls_layout.move_to(Point::new(space_before_controls, 0.0));

            layout::Node::with_children(
                Size::new(max_size.width, height),
                vec![title_layout, controls_layout],
            )
        } else {
            layout::Node::with_children(
                Size::new(max_size.width, title_size.height),
                vec![title_layout],
            )
        };

        node.move_to(Point::new(
            self.padding.left.into(),
            self.padding.top.into(),
        ));

        layout::Node::with_children(node.size().pad(self.padding), vec![node])
    }

    pub(crate) fn on_event(
        &mut self,
        event: Event,
        layout: Layout<'_>,
        cursor_position: Point,
        renderer: &Renderer,
        clipboard: &mut dyn Clipboard,
        shell: &mut Shell<'_, Message>,
    ) -> event::Status {
        let mut children = layout.children();
        let padded = children.next().unwrap();

        let mut children = padded.children();
        let title_layout = children.next().unwrap();
        let mut show_title = true;

        let control_status = if let Some(controls) = &mut self.controls {
            let controls_layout = children.next().unwrap();
            if title_layout.bounds().width + controls_layout.bounds().width
                > padded.bounds().width
            {
                show_title = false;
            }

            controls.on_event(
                event.clone(),
                controls_layout,
                cursor_position,
                renderer,
                clipboard,
                shell,
            )
        } else {
            event::Status::Ignored
        };

        let title_status = if show_title {
            self.content.on_event(
                event,
                title_layout,
                cursor_position,
                renderer,
                clipboard,
                shell,
            )
        } else {
            event::Status::Ignored
        };

        control_status.merge(title_status)
    }

    pub(crate) fn mouse_interaction(
        &self,
        layout: Layout<'_>,
        cursor_position: Point,
        viewport: &Rectangle,
        renderer: &Renderer,
    ) -> mouse::Interaction {
        let mut children = layout.children();
        let padded = children.next().unwrap();

        let mut children = padded.children();
        let title_layout = children.next().unwrap();

        let title_interaction = self.content.mouse_interaction(
            title_layout,
            cursor_position,
            viewport,
            renderer,
        );

        if let Some(controls) = &self.controls {
            let controls_layout = children.next().unwrap();
            let controls_interaction = controls.mouse_interaction(
                controls_layout,
                cursor_position,
                viewport,
                renderer,
            );

            if title_layout.bounds().width + controls_layout.bounds().width
                > padded.bounds().width
            {
                controls_interaction
            } else {
                controls_interaction.max(title_interaction)
            }
        } else {
            title_interaction
        }
    }

    pub(crate) fn overlay(
        &mut self,
        layout: Layout<'_>,
        renderer: &Renderer,
    ) -> Option<overlay::Element<'_, Message, Renderer>> {
        let mut children = layout.children();
        let padded = children.next()?;

        let mut children = padded.children();
        let title_layout = children.next()?;

        let Self {
            content, controls, ..
        } = self;

        content.overlay(title_layout, renderer).or_else(move || {
            controls.as_mut().and_then(|controls| {
                let controls_layout = children.next()?;

                controls.overlay(controls_layout, renderer)
            })
        })
    }
}<|MERGE_RESOLUTION|>--- conflicted
+++ resolved
@@ -114,19 +114,7 @@
 
         let mut children = padded.children();
         let title_layout = children.next().unwrap();
-<<<<<<< HEAD
-
-        self.content.draw(
-            renderer,
-            theme,
-            &inherited_style,
-            title_layout,
-            cursor_position,
-            viewport,
-        );
-=======
         let mut show_title = true;
->>>>>>> 66eb6263
 
         if let Some(controls) = &self.controls {
             let controls_layout = children.next().unwrap();
@@ -151,6 +139,7 @@
         if show_title {
             self.content.draw(
                 renderer,
+                theme,
                 &inherited_style,
                 title_layout,
                 cursor_position,
